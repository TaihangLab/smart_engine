--- conflicted
+++ resolved
@@ -16,14 +16,15 @@
     使用YOLO模型检测工人头部和安全帽使用情况，基于triton_client全局单例
     """
 
+    # 默认配置
     DEFAULT_CONFIG = {
-        "type": "detection",
-        "name": "helmet_detector",
-        "name_zh": "安全帽检测",
-        "version": "1.0",
-        "description": "使用YOLO模型检测工人头部和安全帽使用情况",
-        "status": True,
-        "required_models": ["yolo11_helmet"],
+        "type": "detection",  # 技能类型：检测类
+        "name": "helmet_detector",  # 技能唯一标识符
+        "name_zh": "安全帽检测",  # 技能中文名称
+        "version": "1.0",  # 技能版本
+        "description": "使用YOLO模型检测工人头部和安全帽使用情况",  # 技能描述
+        "status": True,  # 技能状态（是否启用）
+        "required_models": ["yolo11_helmet"],  # 所需模型
         "params": {
             "classes": ["helmet", "no_helmet"],
             "conf_thres": 0.5,
@@ -35,30 +36,64 @@
     }
 
     def _initialize(self) -> None:
+        """初始化技能"""
+        # 获取配置参数
         params = self.config.get("params")
+        # 从配置中获取类别列表
         self.classes = params.get("classes")
+        # 根据类别列表生成类别映射
         self.class_names = {i: class_name for i, class_name in enumerate(self.classes)}
+        # 检测置信度阈值
         self.conf_thres = params.get("conf_thres")
+        # 非极大值抑制阈值
         self.iou_thres = params.get("iou_thres")
+        # 最大检测数量
         self.max_det = params.get("max_det")
+        # 获取模型列表
         self.required_models = self.config.get("required_models")
+        # 模型名称
         self.model_name = self.required_models[0]
+        # 输入尺寸
         self.input_width, self.input_height = params.get("input_size")
+        
         self.log("info", f"初始化安全帽检测器: model={self.model_name}")
 
     def get_required_models(self) -> List[str]:
+        """
+        获取所需的模型列表
+        
+        Returns:
+            模型名称列表
+        """
+        # 使用配置中指定的模型列表
         return self.required_models
 
     def process(self, input_data: Union[np.ndarray, str, Dict[str, Any], Any], fence_config: Dict = None) -> SkillResult:
+        """
+        处理输入数据，检测图像中的安全帽
+        
+        Args:
+            input_data: 输入数据，支持numpy数组、图像路径或包含参数的字典
+            fence_config: 电子围栏配置（可选）
+            
+        Returns:
+            检测结果，带有安全帽检测的特定分析
+        """
+        # 1. 解析输入
         image = None
+        
         try:
+            # 支持多种类型的输入
             if isinstance(input_data, np.ndarray):
+                # 输入为图像数组
                 image = input_data.copy()
             elif isinstance(input_data, str):
+                # 输入为图像路径
                 image = cv2.imread(input_data)
                 if image is None:
                     return SkillResult.error_result(f"无法加载图像: {input_data}")
             elif isinstance(input_data, dict):
+                # 如果是字典，提取图像
                 if "image" in input_data:
                     image_data = input_data["image"]
                     if isinstance(image_data, np.ndarray):
@@ -71,28 +106,39 @@
                         return SkillResult.error_result("不支持的图像数据类型")
                 else:
                     return SkillResult.error_result("输入字典中缺少'image'字段")
+                
+                # 提取电子围栏配置（如果字典中包含）
                 if "fence_config" in input_data:
                     fence_config = input_data["fence_config"]
             else:
                 return SkillResult.error_result("不支持的输入数据类型")
-
+                
+            # 图像有效性检查
             if image is None or image.size == 0:
                 return SkillResult.error_result("无效的图像数据")
-
+                
+            # 2. 执行检测
+            # 预处理图像
             input_tensor = self.preprocess(image)
-            inputs = {"images": input_tensor}
+            
+            # 设置Triton输入
+            inputs = {
+                "images": input_tensor
+            }
+            
+            # 执行推理
             outputs = triton_client.infer(self.model_name, inputs)
             if outputs is None:
                 return SkillResult.error_result("推理失败")
-
+            
+            # 后处理结果
             results = self.postprocess(outputs, image)
-<<<<<<< HEAD
             
             # 3. 可选的跟踪功能（根据配置决定）
             # 安全帽检测通常需要跟踪来避免重复计数和分析人员行为
             if self.config.get("params", {}).get("enable_default_sort_tracking", True):
                 results = self.add_tracking_ids(results)
-            
+
             # 4. 应用电子围栏过滤（如果提供了围栏配置）
             if fence_config:
                 filtered_results = []
@@ -101,41 +147,56 @@
                     if point and self.is_point_inside_fence(point, fence_config):
                         filtered_results.append(detection)
                 results = filtered_results
-            
+
             # 5. 构建结果数据
-=======
-
-            if fence_config:
-                results = self.filter_detections_by_fence(results, fence_config)
-
->>>>>>> c73eab36
             result_data = {
                 "detections": results,
                 "count": len(results),
                 "safety_metrics": self.analyze_safety(results)
             }
-<<<<<<< HEAD
             
             # 6. 返回结果
-=======
->>>>>>> c73eab36
             return SkillResult.success_result(result_data)
+            
         except Exception as e:
             logger.exception(f"处理失败: {str(e)}")
             return SkillResult.error_result(f"处理失败: {str(e)}")
 
     def preprocess(self, img):
+        """预处理图像
+        
+        Args:
+            img: 输入图像
+            
+        Returns:
+            预处理后的图像张量
+        """
         img = cv2.cvtColor(img, cv2.COLOR_BGR2RGB)
         img = cv2.resize(img, (self.input_width, self.input_height))
         img = img.astype(np.float32) / 255.0
         return np.expand_dims(img.transpose(2, 0, 1), axis=0)
-
+    
     def postprocess(self, outputs, original_img):
+        """后处理模型输出
+        
+        Args:
+            outputs: 模型输出
+            original_img: 原始图像
+            
+        Returns:
+            检测结果列表
+        """
+        # 获取原始图像尺寸
         height, width = original_img.shape[:2]
+        
+        # 获取output0数据
         detections = outputs["output0"]
+
+        
+        # 转置并压缩输出 (1,84,8400) -> (8400,84)
         detections = np.squeeze(detections, axis=0)
         detections = np.transpose(detections, (1, 0))
-
+        
         boxes, scores, class_ids = [], [], []
         x_factor = width / self.input_width
         y_factor = height / self.input_height
@@ -143,17 +204,23 @@
         for i in range(detections.shape[0]):
             classes_scores = detections[i][4:]
             max_score = np.amax(classes_scores)
+            
             if max_score >= self.conf_thres:
                 class_id = np.argmax(classes_scores)
-                x, y, w, h = detections[i][0:4]
+                x, y, w, h = detections[i][0], detections[i][1], detections[i][2], detections[i][3]
+                
+                # 坐标转换
                 left = int((x - w / 2) * x_factor)
                 top = int((y - h / 2) * y_factor)
                 width_box = int(w * x_factor)
                 height_box = int(h * y_factor)
+                
+                # 边界检查
                 left = max(0, left)
                 top = max(0, top)
                 width_box = min(width_box, width - left)
                 height_box = min(height_box, height - top)
+                
                 boxes.append([left, top, width_box, height_box])
                 scores.append(max_score)
                 class_ids.append(class_id)
@@ -177,13 +244,14 @@
                 })
 
         return results
+            
 
     def analyze_safety(self, detections):
         """分析安全状况，检查是否有人头未戴安全帽
-
+        
         Args:
             detections: 检测结果
-
+            
         Returns:
             Dict: 分析结果，包含预警信息
         """
@@ -254,12 +322,13 @@
         """
         bbox = detection.get("bbox", [])
         if len(bbox) >= 4:
+            # bbox格式: [x1, y1, x2, y2]
+            # 使用检测框上半部分的中心点
             center_x = (bbox[0] + bbox[2]) / 2
+            # 使用上1/3位置作为人头的关键点
             key_y = bbox[1] + (bbox[3] - bbox[1]) * 0.33
             return (center_x, key_y)
         return None
-
-
 
 # 测试代码
 if __name__ == "__main__":
