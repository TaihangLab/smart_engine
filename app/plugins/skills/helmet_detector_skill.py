--- conflicted
+++ resolved
@@ -13,11 +13,7 @@
  #  Enum - 基础枚举（可以是任何类型的值）
  #  IntEnum - 整数枚举
 
-<<<<<<< HEAD
-class AlertThreshold(): 
-=======
 class AlertThreshold():
->>>>>>> 7aa2f501
     """预警阈值枚举"""
     LEVEL_1 = 7  # 一级预警：7名及以上
     LEVEL_2 = 4  # 二级预警：4-6名
@@ -222,7 +218,7 @@
         """
         img = cv2.cvtColor(img, cv2.COLOR_BGR2RGB)
         img = cv2.resize(img, (self.input_width, self.input_height))
-        img = img.astype(np.float32) / np.float32(255.0)
+        img = img.astype(np.float32) / 255.0
         return np.expand_dims(img.transpose(2, 0, 1), axis=0)
     
     def postprocess(self, outputs, original_img):
