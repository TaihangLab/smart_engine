from pydantic_settings import BaseSettings
from typing import Optional, List, Dict, Any
import os
from dotenv import load_dotenv
from pathlib import Path
from pydantic import Field

load_dotenv()

class Settings(BaseSettings):
    # API配置
    SYSTEM_VERSION: str = Field(default="v1", description="系统版本")
    API_V1_STR: str = Field(default="/api/v1", description="API路由前缀")
    PROJECT_NAME: str = Field(default="Smart Engine", description="项目名称")
    PROJECT_DESCRIPTION: str = Field(default="智能视频分析引擎后端API", description="项目描述")
    PROJECT_VERSION: str = Field(default="1.0.0", description="项目版本")
    # 系统版本信息
    REST_PORT: int = Field(default=8000, description="REST API端口")
    
    # 服务配置
    DEBUG: bool = Field(default=True, description="是否启用调试模式")
    LOG_LEVEL: str = Field(default="DEBUG", description="日志级别")
    
    # 线程池配置
    ALERT_GENERATION_POOL_SIZE: int = Field(default=10, description="预警生成线程池大小")
    MESSAGE_PROCESSING_POOL_SIZE: int = Field(default=5, description="消息处理线程池大小")
    IMAGE_PROCESSING_POOL_SIZE: int = Field(default=8, description="图像处理线程池大小")
    
    # Triton服务器配置
    TRITON_URL: str = Field(default="172.18.1.1:8201", description="Triton服务器地址")
    TRITON_MODEL_REPOSITORY: str = Field(default="/models", description="Triton模型仓库路径")
    TRITON_TIMEOUT: int = Field(default=30, description="Triton连接超时时间（秒）")

    # 项目路径配置
    BASE_DIR: Path = Path(__file__).resolve().parent.parent.parent
    CONFIG_DIR: Path = BASE_DIR / "config"
    
    # 静态文件配置
    STATIC_DIR: Path = BASE_DIR / "static"
    UPLOAD_DIR: Path = STATIC_DIR / "uploads"
    
    # 数据库配置
    MYSQL_SERVER: str = Field(default="127.0.0.1", description="MySQL服务器地址")
    MYSQL_USER: str = Field(default="root", description="MySQL用户名")
    MYSQL_PASSWORD: str = Field(default="root", description="MySQL密码")
    MYSQL_DB: str = Field(default="smart_vision", description="MySQL数据库名")
    MYSQL_PORT: int = Field(default=3306, description="MySQL端口")
    
    # 数据库连接池配置
    DB_POOL_SIZE: int = Field(default=50, description="数据库连接池大小")
    DB_MAX_OVERFLOW: int = Field(default=100, description="数据库最大溢出连接数")
    DB_POOL_TIMEOUT: int = Field(default=30, description="数据库连接池获取连接超时时间（秒）")
    DB_POOL_RECYCLE: int = Field(default=3600, description="数据库连接回收时间（秒）")
    DB_POOL_PRE_PING: bool = Field(default=True, description="数据库连接前预检查")
    DB_ECHO: bool = Field(default=False, description="数据库SQL调试输出")
    DB_AUTOCOMMIT: bool = Field(default=False, description="数据库自动提交")
    DB_AUTOFLUSH: bool = Field(default=False, description="数据库自动刷新")
    
    # WVP配置
    WVP_API_URL: str = Field(default="http://192.168.0.14:18080", description="WVP API地址")
    WVP_USERNAME: str = Field(default="admin", description="WVP用户名")
    WVP_PASSWORD: str = Field(default="admin", description="WVP密码")
    
    # 数据库URL
    SQLALCHEMY_DATABASE_URI: Optional[str] = None
    
    # MinIO配置
    MINIO_ENDPOINT: str = Field(default="192.168.0.14", description="MinIO服务器地址")
    MINIO_PORT: int = Field(default=9000, description="MinIO端口")
    MINIO_ACCESS_KEY: str = Field(default="minioadmin", description="MinIO访问密钥")
    MINIO_SECRET_KEY: str = Field(default="minioadmin", description="MinIO秘密密钥")
    MINIO_SECURE: bool = Field(default=False, description="MinIO是否使用HTTPS")
    MINIO_BUCKET: str = Field(default="visionai", description="MinIO存储桶名称")
    MINIO_SKILL_IMAGE_PREFIX: str = Field(default="skill-images/", description="技能图片前缀")
    MINIO_LLM_SKILL_ICON_PREFIX: str = Field(default="skill-icons/", description="大模型技能图标前缀")
    MINIO_ALERT_IMAGE_PREFIX: str = Field(default="alert-images/", description="报警图片前缀")
    MINIO_ALERT_VIDEO_PREFIX: str = Field(default="alert-videos/", description="报警视频前缀")

    # RabbitMQ配置
    RABBITMQ_HOST: str = Field(default="127.0.0.1", description="RabbitMQ服务器地址")
    RABBITMQ_PORT: int = Field(default=5672, description="RabbitMQ端口")
    RABBITMQ_USER: str = Field(default="admin", description="RabbitMQ用户名")
    RABBITMQ_PASSWORD: str = Field(default="admin", description="RabbitMQ密码")
    RABBITMQ_ALERT_EXCHANGE: str = Field(default="alert_exchange", description="报警交换机名称")
    RABBITMQ_ALERT_QUEUE: str = Field(default="alert_queue", description="报警队列名称")
    RABBITMQ_ALERT_ROUTING_KEY: str = Field(default="alert", description="报警路由键")

    # 死信队列配置
    RABBITMQ_DEAD_LETTER_TTL: int = Field(default=604800000, description="死信队列TTL（毫秒）- 7天")
    RABBITMQ_DEAD_LETTER_MAX_LENGTH: int = Field(default=10000, description="死信队列最大长度")
    RABBITMQ_MESSAGE_TTL: int = Field(default=86400000, description="主队列消息TTL（毫秒）- 24小时")
    RABBITMQ_MAX_RETRIES: int = Field(default=3, description="消息最大重试次数")
    
    # 报警补偿服务配置 - 🆕 状态驱动补偿机制
    ALERT_COMPENSATION_INTERVAL: int = Field(default=30, description="补偿检查间隔（秒）")
    ALERT_MAX_RETRY_HOURS: int = Field(default=24, description="最大重试小时数")
    ALERT_MAX_COMPENSATION_COUNT: int = Field(default=20, description="单次最大补偿数量")

    # 死信队列重新处理配置
    DEAD_LETTER_MAX_RETRY_COUNT: int = Field(default=5, description="死信最大重试次数")
    DEAD_LETTER_REPROCESS_TIME_LIMIT: int = Field(default=86400, description="重新处理时间限制（秒）")

    
    # ✅ 系统采用简化架构 - 无需恢复机制配置

    # 🚀 SSE高性能配置 - 专注性能优化
    SSE_MAX_QUEUE_SIZE: int = Field(default=1000, description="客户端队列最大大小 - 高性能队列")
    SSE_SEND_TIMEOUT: float = Field(default=2.0, description="消息发送超时时间（秒） - 性能优化")
    SSE_BATCH_SEND_SIZE: int = Field(default=10, description="批量发送大小 - 批处理优化")
    SSE_ENABLE_COMPRESSION: bool = Field(default=False, description="是否启用消息压缩 - 性能优化")

    # 🔧 增强补偿机制配置 - 企业级补偿架构
    # 生产端补偿配置
    ALERT_MAX_RETRIES: int = Field(default=3, description="预警消息最大重试次数")
    ALERT_COMPENSATION_TIMEOUT_MINUTES: int = Field(default=5, description="补偿超时时间（分钟）")
    COMPENSATION_BATCH_SIZE: int = Field(default=50, description="补偿批处理大小")

    # 通知端补偿配置
    NOTIFICATION_COMPENSATION_INTERVAL: int = Field(default=60, description="通知补偿检查间隔（秒）")
    SSE_ACK_TIMEOUT_SECONDS: int = Field(default=30, description="SSE客户端ACK超时时间（秒）")
    NOTIFICATION_MAX_RETRIES: int = Field(default=3, description="通知最大重试次数")

    # 统一补偿管理配置
    UNIFIED_COMPENSATION_INTERVAL: int = Field(default=120, description="统一补偿检查间隔（秒）")
    MONITORING_INTERVAL: int = Field(default=300, description="监控数据收集间隔（秒）")

    # 邮件降级配置已移除 - 简化架构设计

    # 补偿阈值告警配置
    COMPENSATION_ALERT_THRESHOLDS: Dict[str, int] = Field(
        default={
            "pending_publish": 50,
            "pending_notification": 30,
            "dead_letter": 20
        },
        description="补偿告警阈值配置"
    )

    # 🚀 零配置企业级补偿机制 - 安防预警实时通知系统
    # ================================================================
    # 🎯 设计架构：消息生成 → 入队 → 消费 → MySQL持久化 → SSE推送 全链路补偿
    # 🔧 核心原则：状态驱动、分层补偿、自动恢复、零人工干预

    # ✅ 全局补偿开关（零选择设计 - 企业级默认配置）
    COMPENSATION_ENABLE: bool = Field(default=True, description="🎯 全局补偿机制总开关")
    COMPENSATION_AUTO_START: bool = Field(default=True, description="🚀 系统启动时自动运行补偿服务")
    COMPENSATION_ZERO_CONFIG: bool = Field(default=True, description="🔧 零配置模式，完全自动化")

    # 📊 消息ID生成器配置（发布记录表支撑）
    MESSAGE_ID_GENERATOR: str = Field(default="snowflake", description="🆔 消息ID生成器：snowflake/uuid/timestamp")
    MESSAGE_UNIQUE_CHECK: bool = Field(default=True, description="🔒 消息唯一性检查")

    # 🎯 第一层：生产端补偿配置（消息生成 → 队列）
    # =================================================
    PRODUCER_COMPENSATION_ENABLE: bool = Field(default=True, description="🚀 生产端补偿开关")
    PRODUCER_CONFIRM_MODE: bool = Field(default=True, description="✅ Publisher-Confirm确认机制")
    PRODUCER_CONFIRM_TIMEOUT: int = Field(default=10, description="⏰ 生产者确认超时（秒）")
    PRODUCER_MAX_RETRIES: int = Field(default=5, description="🔄 生产端最大重试次数")
    PRODUCER_RETRY_INTERVAL: int = Field(default=60, description="⏳ 生产端重试间隔（秒）")
    PRODUCER_EXPONENTIAL_BACKOFF: bool = Field(default=True, description="📈 指数退避重试策略")
    PRODUCER_BATCH_COMPENSATION: int = Field(default=30, description="📦 生产端批量补偿大小")

    # ⚡ 第二层：消费端补偿配置（队列 → MySQL持久化）
    # =====================================================
    CONSUMER_COMPENSATION_ENABLE: bool = Field(default=True, description="⚡ 消费端补偿开关")
    CONSUMER_MANUAL_ACK: bool = Field(default=True, description="👋 应用层ACK确认模式（确保消息处理完成后才确认）")
    CONSUMER_IDEMPOTENT_MODE: bool = Field(default=True, description="🔒 消费幂等性检查")
    CONSUMER_MAX_RETRIES: int = Field(default=3, description="🔄 消费端最大重试次数")
    CONSUMER_RETRY_INTERVAL: int = Field(default=30, description="⏳ 消费端重试间隔（秒）")
    CONSUMER_DLQ_ENABLE: bool = Field(default=True, description="💀 死信队列机制")
    CONSUMER_DLQ_AUTO_REPROCESS: bool = Field(default=True, description="🔄 死信队列自动重处理")

    # 📡 第三层：SSE通知端补偿配置（MySQL → 前端）
    # ===============================================
    SSE_COMPENSATION_ENABLE: bool = Field(default=True, description="📡 SSE通知端补偿开关")
    SSE_NOTIFICATION_TRACKING: bool = Field(default=True, description="📊 SSE通知状态追踪")
    SSE_CLIENT_ACK_REQUIRED: bool = Field(default=True, description="✅ 客户端ACK确认要求")
    SSE_CLIENT_ACK_TIMEOUT: int = Field(default=30, description="⏰ 客户端ACK超时（秒）")
    SSE_NOTIFICATION_MAX_RETRIES: int = Field(default=5, description="🔄 SSE通知最大重试次数")
    SSE_NOTIFICATION_RETRY_INTERVAL: int = Field(default=15, description="⏳ SSE通知重试间隔（秒）")
    SSE_BATCH_NOTIFICATION: int = Field(default=20, description="📦 SSE批量通知大小")

    # 🎯 统一补偿调度核心配置（零配置自动运行）
    # ============================================
    UNIFIED_COMPENSATION_INTERVAL: int = Field(default=30, description="🕒 统一补偿调度间隔（秒）")
    COMPENSATION_BATCH_SIZE: int = Field(default=50, description="📦 补偿批处理大小")
    COMPENSATION_WORKER_THREADS: int = Field(default=3, description="🧵 补偿并发工作线程数")
    COMPENSATION_EXECUTION_TIMEOUT: int = Field(default=300, description="⏰ 补偿执行总超时（秒）")
    COMPENSATION_PARALLEL_PROCESSING: bool = Field(default=True, description="⚡ 并行处理模式")

    # 🎪 智能降级配置已移除 - 简化架构设计
    # ==================================

    # 📈 全链路监控配置（零配置监控体系）
    # ================================
    COMPENSATION_MONITORING: bool = Field(default=True, description="📈 补偿全链路监控")
    MONITORING_METRICS_INTERVAL: int = Field(default=60, description="📊 监控指标收集间隔（秒）")
    MONITORING_ALERT_ENABLE: bool = Field(default=True, description="🚨 监控告警机制")

    # ⚠️ 智能告警阈值（企业级预设）
    ALERT_THRESHOLDS: Dict[str, int] = Field(
        default={
            "pending_publish_messages": 100,    # 待发布消息积压阈值
            "pending_consume_messages": 80,     # 待消费消息积压阈值
            "pending_notification_count": 50,   # 待通知数量阈值
            "dlq_message_count": 20,            # 死信队列消息阈值
            "sse_timeout_count": 30,            # SSE超时次数阈值
            "producer_failure_rate": 10,        # 生产者失败率阈值（%）
            "consumer_failure_rate": 15,        # 消费者失败率阈值（%）
            "notification_failure_rate": 20     # 通知失败率阈值（%）
        },
        description="🚨 智能告警阈值配置"
    )

    # 🧹 自动数据清理配置（零维护设计）
    # ==============================
    AUTO_DATA_CLEANUP: bool = Field(default=True, description="🧹 自动数据清理机制")
    SUCCESS_LOG_RETENTION_HOURS: int = Field(default=24, description="✅ 成功日志保留时间（小时）")
    FAILED_LOG_RETENTION_DAYS: int = Field(default=7, description="❌ 失败日志保留时间（天）")
    CLEANUP_EXECUTION_INTERVAL: int = Field(default=6, description="🕒 清理任务执行间隔（小时）")
    PERFORMANCE_LOG_RETENTION_DAYS: int = Field(default=3, description="📊 性能日志保留时间（天）")

    # 🔒 安全与性能限制配置
    # ====================
    COMPENSATION_RATE_LIMIT_ENABLE: bool = Field(default=True, description="启用补偿速率限制")
    COMPENSATION_RATE_LIMIT_PER_SECOND: int = Field(default=10, description="补偿操作速率限制（每秒）")
    COMPENSATION_CIRCUIT_BREAKER_ENABLE: bool = Field(default=True, description="启用补偿熔断器")
    COMPENSATION_CIRCUIT_BREAKER_THRESHOLD: int = Field(default=5, description="熔断器错误阈值")

    # 🚨 业务连续性保障
    BUSINESS_CONTINUITY_MODE: bool = Field(default=True, description="业务连续性模式")
    CRITICAL_ALERT_PRIORITY_BOOST: bool = Field(default=True, description="关键告警优先级提升")
    SYSTEM_HEALTH_MONITORING: bool = Field(default=True, description="系统健康状态监控")

    # 📝 补偿日志配置
    COMPENSATION_LOG_LEVEL: str = Field(default="INFO", description="补偿服务日志级别")
    COMPENSATION_LOG_DETAILED: bool = Field(default=True, description="启用详细补偿日志")
    COMPENSATION_PERFORMANCE_LOG: bool = Field(default=True, description="启用补偿性能日志")

    # 🎯 消息ID生成器高级配置
    # ========================
    MESSAGE_ID_TYPE: str = Field(default="snowflake", description="消息ID类型：snowflake/uuid4/timestamp/custom")
    MESSAGE_ID_SNOWFLAKE_WORKER_ID: Optional[int] = Field(default=None, description="Snowflake工作机器ID（自动生成）")
    MESSAGE_ID_CUSTOM_PREFIX: str = Field(default="ALERT", description="自定义ID前缀")
    MESSAGE_ID_INCLUDE_TIMESTAMP: bool = Field(default=True, description="自定义ID是否包含时间戳")
    MESSAGE_ID_RANDOM_LENGTH: int = Field(default=8, description="自定义ID随机字符长度")

    # 📊 补偿性能优化配置
    # ==================
    COMPENSATION_PERFORMANCE_MODE: bool = Field(default=True, description="启用性能优先模式")
    COMPENSATION_STARTUP_DELAY: int = Field(default=10, description="补偿服务启动延迟（秒）")
    COMPENSATION_DB_CONNECTION_POOL_SIZE: int = Field(default=10, description="补偿服务数据库连接池大小")
    COMPENSATION_PARALLEL_WORKERS: int = Field(default=4, description="补偿并行工作线程数")

    # 🔧 死信队列高级配置
    # ==================
    DEAD_LETTER_QUEUE_ENABLE: bool = Field(default=True, description="启用死信队列")
    DEAD_LETTER_MAX_DEATH_COUNT: int = Field(default=3, description="最大死信次数")
    DEAD_LETTER_REQUEUE_DELAY: int = Field(default=60, description="死信重新入队延迟（秒）")
    DEAD_LETTER_RETENTION_HOURS: int = Field(default=168, description="死信保留时间（小时）- 7天")

    # 🚀 数据库连接池高性能配置
    # ==========================
    DB_POOL_SIZE: int = Field(default=50, description="数据库连接池大小 - 高并发优化")
    DB_MAX_OVERFLOW: int = Field(default=100, description="数据库连接池最大溢出连接数")
    DB_POOL_TIMEOUT: int = Field(default=30, description="获取连接的超时时间（秒）")
    DB_POOL_RECYCLE: int = Field(default=3600, description="连接回收时间（秒）- 1小时")
    DB_POOL_PRE_PING: bool = Field(default=True, description="连接前预检查")
    DB_ECHO: bool = Field(default=False, description="是否输出SQL调试信息")
    DB_AUTOCOMMIT: bool = Field(default=False, description="自动提交事务")
    DB_AUTOFLUSH: bool = Field(default=False, description="自动刷新会话")

    # 🧵 线程池高性能配置  
    # ===================
    AI_TASK_EXECUTOR_POOL_SIZE: int = Field(default=20, description="AI任务执行线程池大小")
    ALERT_GENERATION_POOL_SIZE: int = Field(default=15, description="预警生成线程池大小")
    MESSAGE_PROCESSING_POOL_SIZE: int = Field(default=10, description="消息处理线程池大小")
    IMAGE_PROCESSING_POOL_SIZE: int = Field(default=8, description="图像处理线程池大小")

    # 🚀 RabbitMQ连接池优化配置
    # =========================
    RABBITMQ_CONNECTION_POOL_SIZE: int = Field(default=20, description="RabbitMQ连接池大小")
    RABBITMQ_CHANNEL_POOL_SIZE: int = Field(default=50, description="RabbitMQ通道池大小")
    RABBITMQ_CONNECTION_HEARTBEAT: int = Field(default=600, description="心跳间隔（秒）")
    RABBITMQ_CONNECTION_BLOCKED_TIMEOUT: int = Field(default=300, description="连接阻塞超时（秒）")
    RABBITMQ_PUBLISH_CONFIRM: bool = Field(default=True, description="启用发布确认机制")
    RABBITMQ_PREFETCH_COUNT: int = Field(default=20, description="消费者预取消息数量")
    RABBITMQ_BATCH_SIZE: int = Field(default=10, description="批量处理消息数量")
    RABBITMQ_BATCH_TIMEOUT: float = Field(default=2.0, description="批量处理超时时间（秒）")

    # 🎪 通知渠道配置
    # ==============
    NOTIFICATION_CHANNEL_PRIORITY: List[str] = Field(
        default=["sse", "websocket", "email", "sms"],
        description="通知渠道优先级列表"
    )
    NOTIFICATION_FALLBACK_ENABLE: bool = Field(default=True, description="启用通知渠道降级")
    NOTIFICATION_BATCH_SIZE: int = Field(default=20, description="批量通知大小")

    # 🚨 健康检查配置
    # ==============
    HEALTH_CHECK_ENABLE: bool = Field(default=True, description="启用健康检查")
    HEALTH_CHECK_INTERVAL: int = Field(default=60, description="健康检查间隔（秒）")
    HEALTH_CHECK_TIMEOUT: int = Field(default=10, description="健康检查超时（秒）")
    HEALTH_CHECK_THRESHOLDS: Dict[str, Any] = Field(
        default={
            "cpu_usage_percent": 80,
            "memory_usage_percent": 85,
            "disk_usage_percent": 90,
            "pending_messages": 1000,
            "error_rate_percent": 5
        },
        description="健康检查阈值配置"
    )

    # RTSP推流配置
    RTSP_STREAMING_ENABLED: bool = Field(default=True, description="是否全局启用RTSP推流功能")
    RTSP_STREAMING_BACKEND: str = Field(default="pyav", description="推流后端选择: 'pyav'(推荐，高性能), 'ffmpeg'(兼容模式)")
    RTSP_STREAMING_BASE_URL: str = Field(default="rtsp://192.168.0.14/detection", description="RTSP推流基础地址")
    RTSP_STREAMING_SIGN: str = Field(default="a9b7ba70783b617e9998dc4dd82eb3c5", description="RTSP推流验证签名")
    RTSP_STREAMING_DEFAULT_FPS: float = Field(default=30.0, description="RTSP推流默认帧率")
    RTSP_STREAMING_MAX_FPS: float = Field(default=30.0, description="RTSP推流最大帧率")
    RTSP_STREAMING_MIN_FPS: float = Field(default=1.0, description="RTSP推流最小帧率")
    RTSP_STREAMING_QUALITY_CRF: int = Field(default=23, description="RTSP推流视频质量参数(CRF)")
    RTSP_STREAMING_MAX_BITRATE: str = Field(default="2M", description="RTSP推流最大码率")
    RTSP_STREAMING_BUFFER_SIZE: str = Field(default="4M", description="RTSP推流缓冲区大小")

    # 智能帧获取配置
    ADAPTIVE_FRAME_CONNECTION_OVERHEAD_THRESHOLD: float = Field(default=30.0, description="连接开销阈值（秒），超过此值使用按需截图模式")

      # ========== 预警合并配置（简化版） ==========
    # 核心配置：只需要配置这5个参数即可
    ALERT_MERGE_ENABLED: bool = Field(default=True, description="是否启用预警合并功能")
    ALERT_MERGE_WINDOW_SECONDS: float = Field(default=8.0, description="预警合并窗口（秒）- 多久内的相似预警会合并")
    ALERT_MERGE_BASE_DELAY_SECONDS: float = Field(default=4.0, description="基础延迟（秒）- 预警合并的初始等待时间")
    ALERT_MERGE_MAX_DURATION_SECONDS: float = Field(default=30.0, description="最大持续时间（秒）- 预警最长合并时间，超过后强制发送")
    ALERT_MERGE_IMMEDIATE_LEVELS: str = Field(default="", description="立即发送的预警等级（逗号分隔，如'1'表示1级立即发送，空字符串表示所有等级都参与合并）")
    
    # 可选高级配置（一般不需要修改）
    ALERT_MERGE_QUICK_SEND_THRESHOLD: int = Field(default=8, description="快速发送阈值 - 预警数量达到此值时快速发送")
    ALERT_MERGE_LEVEL_DELAY_FACTOR: float = Field(default=0.5, description="等级延迟系数 - 控制不同等级的延迟差异（等级越高延迟越长）")

    # 预警视频录制配置
    ALERT_VIDEO_ENABLED: bool = Field(default=True, description="是否启用预警视频录制")
    ALERT_VIDEO_BUFFER_DURATION_SECONDS: float = Field(default=120.0, description="视频缓冲区时长（秒）")
    ALERT_VIDEO_PRE_BUFFER_SECONDS: float = Field(default=2.0, description="预警前视频缓冲时间（秒）")
    ALERT_VIDEO_POST_BUFFER_SECONDS: float = Field(default=2.0, description="预警后视频缓冲时间（秒）")
    ALERT_VIDEO_FPS: float = Field(default=10.0, description="预警视频帧率")
    ALERT_VIDEO_QUALITY: int = Field(default=75, description="预警视频质量（JPEG压缩质量 0-100）")
    ALERT_VIDEO_ENCODING_TIMEOUT_SECONDS: int = Field(default=45, description="视频编码超时时间（秒）")
    ALERT_VIDEO_WIDTH: int = Field(default=1280, description="预警视频宽度（像素）")
    ALERT_VIDEO_HEIGHT: int = Field(default=720, description="预警视频高度（像素）")


    # H.264 (AVC) 视频编码配置
    ALERT_VIDEO_CODEC: str = Field(default="avc1", description="视频编码格式 (avc1=H.264)")
    ALERT_VIDEO_BITRATE: int = Field(default=2000000, description="视频码率 (bps, 2Mbps默认)")
    ALERT_VIDEO_GOP_SIZE: int = Field(default=30, description="GOP大小 (关键帧间隔)")

    # 针对高优先级预警的视频配置
    ALERT_VIDEO_CRITICAL_PRE_BUFFER_SECONDS: float = Field(default=5.0, description="1-2级预警前缓冲时间（秒）")
    ALERT_VIDEO_CRITICAL_POST_BUFFER_SECONDS: float = Field(default=5.0, description="1-2级预警后缓冲时间（秒）")

    # 主要LLM服务配置（后端管理，前端不可见）- 使用Ollama
    PRIMARY_LLM_PROVIDER: str = Field(default="ollama", description="主要LLM提供商")
    PRIMARY_LLM_BASE_URL: str = Field(default="http://172.18.1.1:11434/v1", description="主要LLM服务器地址（OpenAI兼容API）")
    PRIMARY_LLM_API_KEY: str = Field(default="ollama", description="主要LLM API密钥（Ollama不需要密钥）")
    PRIMARY_LLM_MODEL: str = Field(default="qwen2.5vl:72b", description="主要LLM模型名称")

    # 备用LLM服务配置（容错机制）- 同样使用Ollama的另一个模型
    BACKUP_LLM_PROVIDER: str = Field(default="ollama", description="备用LLM提供商")
    BACKUP_LLM_BASE_URL: str = Field(default="http://172.18.1.1:11434/v1", description="备用LLM服务器地址（OpenAI兼容API）")
    BACKUP_LLM_API_KEY: str = Field(default="ollama", description="备用LLM API密钥（Ollama不需要密钥）")
    BACKUP_LLM_MODEL: str = Field(default="qwen3:32b", description="备用LLM模型名称")

    # 专用场景模型配置（后端根据技能类型自动选择）
    ANALYSIS_LLM_MODEL: str = Field(default="llava:latest", description="分析场景专用模型（视觉多模态）")
    REVIEW_LLM_MODEL: str = Field(default="llava:latest", description="复判场景专用模型（视觉多模态）")
    CHAT_LLM_MODEL: str = Field(default="qwen3:32b", description="对话场景专用模型（纯文本）")

    # LLM通用参数
    LLM_TEMPERATURE: float = Field(default=0.1, description="LLM温度参数")
    LLM_MAX_TOKENS: int = Field(default=1000, description="LLM最大令牌数")
    LLM_TIMEOUT: int = Field(default=60, description="LLM请求超时时间（秒）")

    # LLM服务质量配置
    LLM_RETRY_COUNT: int = Field(default=3, description="LLM请求重试次数")
    LLM_RETRY_DELAY: float = Field(default=1.0, description="LLM请求重试延迟（秒）")
    LLM_CONNECTION_POOL_SIZE: int = Field(default=10, description="LLM连接池大小")
    LLM_ENABLE_CACHE: bool = Field(default=False, description="是否启用LLM响应缓存")
    LLM_ENABLE_FALLBACK: bool = Field(default=True, description="是否启用备用LLM容错机制")

    # Redis配置（用于复判队列）
    REDIS_HOST: str = Field(default="127.0.0.1", description="Redis服务器地址")
    REDIS_PORT: int = Field(default=6379, description="Redis端口")
    REDIS_DB: int = Field(default=0, description="Redis数据库编号")
    REDIS_PASSWORD: str = Field(default="", description="Redis密码")
<<<<<<< HEAD
    
    # Nacos配置
    NACOS_ENABLED: bool = Field(default=True, description="是否启用Nacos服务注册")
    NACOS_SERVER_ADDRESSES: str = Field(default="172.16.201.80:8848", description="Nacos服务器地址")
    NACOS_NAMESPACE: str = Field(default="dev", description="Nacos命名空间ID")
    NACOS_GROUP_NAME: str = Field(default="DEFAULT_GROUP", description="Nacos分组名称")
    NACOS_SERVICE_NAME: str = Field(default="smart-engine", description="服务名称")
    NACOS_SERVICE_IP: Optional[str] = Field(default=None, description="服务IP地址（留空自动获取）")
    NACOS_SERVICE_PORT: Optional[int] = Field(default=None, description="服务端口（留空使用REST_PORT）")
    NACOS_CLUSTER_NAME: str = Field(default="DEFAULT", description="Nacos集群名称")
    NACOS_WEIGHT: float = Field(default=1.0, description="服务权重")
    NACOS_METADATA: Dict[str, str] = Field(
        default={"version": "1.0.0", "env": "dev"},
        description="服务元数据"
    )
    # Nacos 2.x 认证配置
    NACOS_USERNAME: str = Field(default="nacos", description="Nacos用户名")
    NACOS_PASSWORD: str = Field(default="nacos", description="Nacos密码")
    NACOS_AUTH_ENABLE: bool = Field(default=True, description="是否启用Nacos认证")
    NACOS_AUTH_TOKEN: str = Field(
        default="SecretKey012345678901234567890123456789012345678901234567",
        description="Nacos认证Token（Nacos 2.x必需）"
    )
    NACOS_AUTH_IDENTITY_KEY: str = Field(default="nacos", description="Nacos身份标识Key")
    NACOS_AUTH_IDENTITY_VALUE: str = Field(default="nacos", description="Nacos身份标识Value")
    NACOS_HEARTBEAT_INTERVAL: int = Field(default=5, description="心跳间隔（秒）")
=======

>>>>>>> f89c3df4

    # 预警复判队列配置
    ALERT_REVIEW_MAX_WORKERS: int = Field(default=1, description="复判队列工作者数量")
    ALERT_REVIEW_PROCESSING_TIMEOUT: int = Field(default=300, description="复判任务处理超时时间（秒）")
    ALERT_REVIEW_RETRY_MAX_ATTEMPTS: int = Field(default=3, description="复判任务最大重试次数")
    ALERT_REVIEW_COMPLETED_TTL: int = Field(default=86400, description="已完成复判任务缓存时间（秒）")
    ALERT_REVIEW_QUEUE_ENABLED: bool = Field(default=True, description="是否启用复判队列服务")

    # ================================================================
    # 📋 预警数据库重构配置
    # ================================================================
    ALERT_REDESIGN_MODE: str = Field(default="auto", description="预警表重构模式：auto=自动，manual=手动，disabled=禁用")
    ALERT_REDESIGN_MIGRATE_DAYS: int = Field(default=7, description="迁移最近N天的数据作为样本")
    ALERT_REDESIGN_BACKUP_LEGACY: bool = Field(default=True, description="是否备份原始表为alerts_legacy")
    ALERT_REDESIGN_AUTO_INIT: bool = Field(default=True, description="系统启动时自动初始化重构表结构")

    class Config:
        env_file = ".env"
        case_sensitive = True

settings = Settings()

# 构建数据库URL - 使用pymysql作为MySQL驱动
settings.SQLALCHEMY_DATABASE_URI = (
    f"mysql+pymysql://{settings.MYSQL_USER}:{settings.MYSQL_PASSWORD}"
    f"@{settings.MYSQL_SERVER}:{settings.MYSQL_PORT}/{settings.MYSQL_DB}"
)

# 确保必要的目录存在
os.makedirs(settings.UPLOAD_DIR, exist_ok=True) <|MERGE_RESOLUTION|>--- conflicted
+++ resolved
@@ -395,7 +395,6 @@
     REDIS_PORT: int = Field(default=6379, description="Redis端口")
     REDIS_DB: int = Field(default=0, description="Redis数据库编号")
     REDIS_PASSWORD: str = Field(default="", description="Redis密码")
-<<<<<<< HEAD
     
     # Nacos配置
     NACOS_ENABLED: bool = Field(default=True, description="是否启用Nacos服务注册")
@@ -422,9 +421,6 @@
     NACOS_AUTH_IDENTITY_KEY: str = Field(default="nacos", description="Nacos身份标识Key")
     NACOS_AUTH_IDENTITY_VALUE: str = Field(default="nacos", description="Nacos身份标识Value")
     NACOS_HEARTBEAT_INTERVAL: int = Field(default=5, description="心跳间隔（秒）")
-=======
-
->>>>>>> f89c3df4
 
     # 预警复判队列配置
     ALERT_REVIEW_MAX_WORKERS: int = Field(default=1, description="复判队列工作者数量")
