from pydantic_settings import BaseSettings
from typing import Optional, List, Dict, Any
import os
from dotenv import load_dotenv
from pathlib import Path
from pydantic import Field

load_dotenv()

class Settings(BaseSettings):
    # API配置
    API_V1_STR: str = "/api/v1"
    PROJECT_NAME: str = "Smart Engine"
    PROJECT_DESCRIPTION: str = "智能视频分析引擎后端API"
    PROJECT_VERSION: str = "1.0.0"
    
    # REST API配置
    REST_PORT: int = Field(default=8000, description="REST API端口")
    
    # 服务配置
    DEBUG: bool = Field(default=True, description="是否启用调试模式")
    LOG_LEVEL: str = Field(default="DEBUG", description="日志级别")
    
    # Triton服务器配置
<<<<<<< HEAD
    TRITON_URL: str = os.getenv("TRITON_URL", "172.18.1.1:8201")
    TRITON_MODEL_REPOSITORY: str = os.getenv("TRITON_MODEL_REPOSITORY", "/models")
    TRITON_TIMEOUT: int = int(os.getenv("TRITON_TIMEOUT", "30"))
=======
    TRITON_URL: str = Field(default="192.168.1.118:8001", description="Triton服务器地址")
    TRITON_MODEL_REPOSITORY: str = Field(default="/models", description="Triton模型仓库路径")
    TRITON_TIMEOUT: int = Field(default=30, description="Triton连接超时时间（秒）")
>>>>>>> 54f1b4e9
    
    # 项目路径配置
    BASE_DIR: Path = Path(__file__).resolve().parent.parent.parent
    CONFIG_DIR: Path = BASE_DIR / "config"
    
    # 静态文件配置
    STATIC_DIR: Path = BASE_DIR / "static"
    UPLOAD_DIR: Path = STATIC_DIR / "uploads"
    
    # 数据库配置
    MYSQL_SERVER: str = Field(default="192.168.1.107", description="MySQL服务器地址")
    MYSQL_USER: str = Field(default="root", description="MySQL用户名")
    MYSQL_PASSWORD: str = Field(default="root", description="MySQL密码")
    MYSQL_DB: str = Field(default="smart_vision", description="MySQL数据库名")
    MYSQL_PORT: int = Field(default=3306, description="MySQL端口")
    
    # WVP配置
    WVP_API_URL: str = Field(default="http://192.168.1.107:18080", description="WVP API地址")
    WVP_USERNAME: str = Field(default="admin", description="WVP用户名")
    WVP_PASSWORD: str = Field(default="admin", description="WVP密码")
    
    # 数据库URL
    SQLALCHEMY_DATABASE_URI: Optional[str] = None
    
    # MinIO配置
<<<<<<< HEAD
    MINIO_ENDPOINT: str = "192.168.1.107"
    MINIO_PORT: int = 9000
    MINIO_ACCESS_KEY: str = "minioadmin"
    MINIO_SECRET_KEY: str = "minioadmin"
    MINIO_SECURE: bool = False
    MINIO_BUCKET: str = "visionai"
    MINIO_SKILL_IMAGE_PREFIX: str = "skill-images/"
    MINIO_ALERT_IMAGE_PREFIX: str = "alert-images/"
    MINIO_ALERT_VIDEO_PREFIX: str = "alert-videos/"
    
    # RabbitMQ配置
    RABBITMQ_HOST: str = os.getenv("RABBITMQ_HOST", "192.168.1.107")
    RABBITMQ_PORT: int = int(os.getenv("RABBITMQ_PORT", "5672"))
    RABBITMQ_USER: str = os.getenv("RABBITMQ_USER", "guest")
    RABBITMQ_PASSWORD: str = os.getenv("RABBITMQ_PASSWORD", "guest")
    RABBITMQ_ALERT_EXCHANGE: str = "alert_exchange"
    RABBITMQ_ALERT_QUEUE: str = "alert_queue"
    RABBITMQ_ALERT_ROUTING_KEY: str = "alert"
    
    # # Redis配置
    # REDIS_HOST: str = os.getenv("REDIS_HOST", "192.168.1.107")
=======
    MINIO_ENDPOINT: str = Field(default="192.168.1.107", description="MinIO服务器地址")
    MINIO_PORT: int = Field(default=9000, description="MinIO端口")
    MINIO_ACCESS_KEY: str = Field(default="minioadmin", description="MinIO访问密钥")
    MINIO_SECRET_KEY: str = Field(default="minioadmin", description="MinIO秘密密钥")
    MINIO_SECURE: bool = Field(default=False, description="MinIO是否使用HTTPS")
    MINIO_BUCKET: str = Field(default="visionai", description="MinIO存储桶名称")
    MINIO_SKILL_IMAGE_PREFIX: str = Field(default="skill-images/", description="技能图片前缀")
    MINIO_ALERT_IMAGE_PREFIX: str = Field(default="alerts/", description="报警图片前缀")
    
    # RabbitMQ配置
    RABBITMQ_HOST: str = Field(default="127.0.0.1", description="RabbitMQ服务器地址")
    RABBITMQ_PORT: int = Field(default=5672, description="RabbitMQ端口")
    RABBITMQ_USER: str = Field(default="guest", description="RabbitMQ用户名")
    RABBITMQ_PASSWORD: str = Field(default="guest", description="RabbitMQ密码")
    RABBITMQ_ALERT_EXCHANGE: str = Field(default="alert_exchange", description="报警交换机名称")
    RABBITMQ_ALERT_QUEUE: str = Field(default="alert_queue", description="报警队列名称")
    RABBITMQ_ALERT_ROUTING_KEY: str = Field(default="alert", description="报警路由键")
    
    # 死信队列配置
    RABBITMQ_DEAD_LETTER_TTL: int = Field(default=604800000, description="死信队列TTL（毫秒）- 7天")
    RABBITMQ_DEAD_LETTER_MAX_LENGTH: int = Field(default=10000, description="死信队列最大长度")
    RABBITMQ_MESSAGE_TTL: int = Field(default=86400000, description="主队列消息TTL（毫秒）- 24小时")
    RABBITMQ_MAX_RETRIES: int = Field(default=3, description="消息最大重试次数")
    
    # 报警补偿服务配置
    ALERT_COMPENSATION_INTERVAL: int = Field(default=30, description="补偿检查间隔（秒）")
    ALERT_MAX_RETRY_HOURS: int = Field(default=24, description="最大重试小时数")
    ALERT_NEW_CLIENT_BACKFILL_HOURS: int = Field(default=1, description="新客户端回填小时数")
    ALERT_MAX_COMPENSATION_COUNT: int = Field(default=20, description="单次最大补偿数量")
    
    # 死信队列重新处理配置
    DEAD_LETTER_MAX_RETRY_COUNT: int = Field(default=5, description="死信最大重试次数")
    DEAD_LETTER_MAX_DEATH_COUNT: int = Field(default=3, description="最大死信次数")
    DEAD_LETTER_HIGH_PRIORITY_LEVEL: int = Field(default=3, description="高优先级报警级别")
    DEAD_LETTER_REPROCESS_TIME_LIMIT: int = Field(default=86400, description="重新处理时间限制（秒）")
    
    # Redis配置
    # REDIS_HOST: str = os.getenv("REDIS_HOST", "127.0.0.1")
>>>>>>> 54f1b4e9
    # REDIS_PORT: int = int(os.getenv("REDIS_PORT", "6379"))
    # REDIS_DB: int = int(os.getenv("REDIS_DB", "0"))
    # REDIS_PASSWORD: Optional[str] = os.getenv("REDIS_PASSWORD", "ruoyi123")
    
    # 消息恢复配置
    MESSAGE_RECOVERY_WINDOW_HOURS: int = Field(default=24, description="默认消息恢复时间窗口（小时）")
    MESSAGE_RECOVERY_BATCH_SIZE: int = Field(default=100, description="消息恢复批处理大小")
    MESSAGE_RECOVERY_MAX_RETRY: int = Field(default=3, description="消息恢复最大重试次数")
    MESSAGE_RECOVERY_TIMEOUT_SECONDS: int = Field(default=30, description="消息恢复超时时间（秒）")
    
    # 消息一致性检查配置
    CONSISTENCY_CHECK_INTERVAL_MINUTES: int = Field(default=60, description="消息一致性检查间隔（分钟）")
    CONSISTENCY_CHECK_WINDOW_HOURS: int = Field(default=1, description="消息一致性检查时间窗口（小时）")
    
    # 数据库恢复配置
    DB_RECOVERY_ENABLED: bool = Field(default=True, description="是否启用数据库恢复")
    DB_RECOVERY_MAX_MESSAGES: int = Field(default=1000, description="单次数据库恢复最大消息数")
    
    # 死信队列恢复配置
    DEADLETTER_RECOVERY_ENABLED: bool = Field(default=True, description="是否启用死信队列恢复")
    DEADLETTER_RECOVERY_MAX_RETRY_COUNT: int = Field(default=10, description="死信消息最大重试次数")
    DEADLETTER_RECOVERY_MAX_DEATH_COUNT: int = Field(default=5, description="死信消息最大死亡次数")
    
    # 性能优化配置
    RECOVERY_MAX_CONCURRENT_CONNECTIONS: int = Field(default=10, description="恢复操作的并发连接数")
    RECOVERY_SEND_TIMEOUT_SECONDS: int = Field(default=5, description="恢复消息发送超时（秒）")
    RECOVERY_BATCH_SLEEP_MS: int = Field(default=100, description="恢复过程中的休眠间隔（毫秒）")
    
    # 日志配置
    RECOVERY_LOG_LEVEL: str = Field(default="INFO", description="恢复操作日志级别")
    RECOVERY_DETAILED_LOGGING: bool = Field(default=False, description="是否启用恢复操作的详细日志")
    
    # 监控和告警配置
    RECOVERY_SUCCESS_RATE_THRESHOLD: int = Field(default=90, description="恢复成功率告警阈值（百分比）")
    DEADLETTER_QUEUE_SIZE_THRESHOLD: int = Field(default=100, description="死信队列长度告警阈值")
    DB_CONNECTION_CHECK_INTERVAL_MINUTES: int = Field(default=5, description="数据库连接检查间隔（分钟）")
    
    # 高级配置
    RECOVERY_ENABLE_DEDUPLICATION: bool = Field(default=True, description="是否启用消息去重")
    RECOVERY_MIN_ALERT_LEVEL: int = Field(default=1, description="消息重要性过滤级别")
    RECOVERY_MESSAGE_TTL_HOURS: int = Field(default=72, description="恢复消息的有效期（小时）")
    RECOVERY_ENABLE_STATISTICS: bool = Field(default=True, description="是否启用恢复统计信息收集")
    
    # 测试和开发配置
    RECOVERY_TEST_MODE: bool = Field(default=False, description="是否启用测试模式")
    RECOVERY_SIMULATE_DELAY_MS: int = Field(default=0, description="模拟恢复延迟（毫秒）")
    RECOVERY_MAX_TEST_MESSAGES: int = Field(default=50, description="最大测试消息数量")
    
    # 安全配置
    RECOVERY_API_KEY: Optional[str] = Field(default=None, description="恢复操作API密钥")
    RECOVERY_ALLOWED_IPS: Optional[str] = Field(default=None, description="允许恢复操作的IP地址列表（逗号分隔）")
    RECOVERY_RATE_LIMIT_PER_HOUR: int = Field(default=10, description="恢复操作频率限制（次/小时）")
    
    # 启动恢复配置
    STARTUP_RECOVERY_ENABLED: bool = Field(default=True, description="是否启用启动自动恢复")
    STARTUP_RECOVERY_DELAY_SECONDS: int = Field(default=5, description="启动恢复延迟时间（秒）")
    STARTUP_RECOVERY_DEPENDENCY_WAIT_SECONDS: int = Field(default=60, description="等待依赖服务超时时间（秒）")
    STARTUP_RECOVERY_TIME_HOURS: int = Field(default=8, description="启动恢复时间窗口（小时）")
    STARTUP_RECOVERY_MIN_DOWNTIME_HOURS: int = Field(default=1, description="触发启动恢复的最小停机时间（小时）")
    
    # SSE连接管理配置
    SSE_HEARTBEAT_INTERVAL: int = Field(default=30, description="心跳间隔（秒）")
    SSE_STALE_THRESHOLD: int = Field(default=300, description="不活跃连接阈值（秒）- 5分钟")
    SSE_SUSPICIOUS_THRESHOLD: int = Field(default=600, description="可疑连接阈值（秒）- 10分钟")
    SSE_DEAD_THRESHOLD: int = Field(default=1800, description="死连接阈值（秒）- 30分钟")
    SSE_MAX_QUEUE_SIZE: int = Field(default=1000, description="客户端队列最大大小")
    SSE_CLEANUP_INTERVAL: int = Field(default=60, description="连接清理检查间隔（秒）")
    SSE_MAX_ERROR_COUNT: int = Field(default=5, description="最大错误次数")
    SSE_SEND_TIMEOUT: float = Field(default=2.0, description="消息发送超时时间（秒）")
    
    # SSE环境特定配置
    SSE_ENVIRONMENT: str = Field(default="production", description="SSE运行环境: production/development/security/highload")
    
    # 安防监控系统配置（environment=security时生效）
    SSE_SECURITY_HEARTBEAT_INTERVAL: int = Field(default=15, description="安防系统心跳间隔")
    SSE_SECURITY_STALE_THRESHOLD: int = Field(default=180, description="安防系统不活跃阈值")
    SSE_SECURITY_SUSPICIOUS_THRESHOLD: int = Field(default=300, description="安防系统可疑连接阈值")
    SSE_SECURITY_DEAD_THRESHOLD: int = Field(default=600, description="安防系统死连接阈值")
    SSE_SECURITY_CLEANUP_INTERVAL: int = Field(default=30, description="安防系统清理间隔")
    SSE_SECURITY_MAX_ERROR_COUNT: int = Field(default=3, description="安防系统最大错误次数")
    SSE_SECURITY_SEND_TIMEOUT: float = Field(default=1.0, description="安防系统发送超时")
    
    # 高负载环境配置（environment=highload时生效）
    SSE_HIGHLOAD_HEARTBEAT_INTERVAL: int = Field(default=60, description="高负载环境心跳间隔")
    SSE_HIGHLOAD_MAX_QUEUE_SIZE: int = Field(default=500, description="高负载环境队列大小")
    SSE_HIGHLOAD_CLEANUP_INTERVAL: int = Field(default=120, description="高负载环境清理间隔")
    SSE_HIGHLOAD_SEND_TIMEOUT: float = Field(default=3.0, description="高负载环境发送超时")
    
    # 开发测试环境配置（environment=development时生效）
    SSE_DEV_HEARTBEAT_INTERVAL: int = Field(default=5, description="开发环境心跳间隔")
    SSE_DEV_STALE_THRESHOLD: int = Field(default=10, description="开发环境不活跃阈值")
    SSE_DEV_SUSPICIOUS_THRESHOLD: int = Field(default=20, description="开发环境可疑连接阈值")
    SSE_DEV_DEAD_THRESHOLD: int = Field(default=30, description="开发环境死连接阈值")
    SSE_DEV_CLEANUP_INTERVAL: int = Field(default=10, description="开发环境清理间隔")
    
    # SSE高级配置
    SSE_ENABLE_CONNECTION_POOLING: bool = Field(default=False, description="是否启用连接池")
    SSE_CONNECTION_POOL_SIZE: int = Field(default=50, description="连接池大小")
    SSE_ENABLE_COMPRESSION: bool = Field(default=False, description="是否启用消息压缩")
    SSE_BATCH_SEND_SIZE: int = Field(default=10, description="批量发送大小")
    SSE_ENABLE_METRICS: bool = Field(default=True, description="是否启用连接指标收集")
    SSE_METRICS_INTERVAL: int = Field(default=300, description="指标收集间隔（秒）")
    
    # SSE性能调优配置
    SSE_ENABLE_BACKOFF: bool = Field(default=True, description="是否启用指数退避重连")
    SSE_MAX_BACKOFF_TIME: int = Field(default=300, description="最大退避时间（秒）")
    SSE_BACKOFF_MULTIPLIER: float = Field(default=1.5, description="退避时间倍数")
    SSE_MIN_BACKOFF_TIME: int = Field(default=1, description="最小退避时间（秒）")
    
    # SSE监控和告警配置
    SSE_ENABLE_HEALTH_CHECK: bool = Field(default=True, description="是否启用健康检查")
    SSE_HEALTH_CHECK_INTERVAL: int = Field(default=60, description="健康检查间隔（秒）")
    SSE_UNHEALTHY_THRESHOLD: float = Field(default=0.3, description="不健康连接比例阈值")
    SSE_DEAD_CONNECTION_ALERT_THRESHOLD: int = Field(default=5, description="死连接告警阈值")
    
    # SSE安全配置
    SSE_ENABLE_RATE_LIMITING: bool = Field(default=True, description="是否启用连接频率限制")
    SSE_MAX_CONNECTIONS_PER_IP: int = Field(default=10, description="每个IP最大连接数")
    SSE_CONNECTION_RATE_LIMIT: int = Field(default=60, description="连接频率限制（次/分钟）")
    SSE_ENABLE_IP_WHITELIST: bool = Field(default=False, description="是否启用IP白名单")
    SSE_IP_WHITELIST: str = Field(default="", description="IP白名单（逗号分隔）")
    
    def get_sse_config(self) -> dict:
        """根据环境获取SSE配置"""
        base_config = {
            "heartbeat_interval": self.SSE_HEARTBEAT_INTERVAL,
            "stale_threshold": self.SSE_STALE_THRESHOLD,
            "suspicious_threshold": self.SSE_SUSPICIOUS_THRESHOLD,
            "dead_threshold": self.SSE_DEAD_THRESHOLD,
            "max_queue_size": self.SSE_MAX_QUEUE_SIZE,
            "cleanup_interval": self.SSE_CLEANUP_INTERVAL,
            "max_error_count": self.SSE_MAX_ERROR_COUNT,
            "send_timeout": self.SSE_SEND_TIMEOUT,
        }
        
        # 根据环境覆盖配置
        if self.SSE_ENVIRONMENT == "security":
            base_config.update({
                "heartbeat_interval": self.SSE_SECURITY_HEARTBEAT_INTERVAL,
                "stale_threshold": self.SSE_SECURITY_STALE_THRESHOLD,
                "suspicious_threshold": self.SSE_SECURITY_SUSPICIOUS_THRESHOLD,
                "dead_threshold": self.SSE_SECURITY_DEAD_THRESHOLD,
                "cleanup_interval": self.SSE_SECURITY_CLEANUP_INTERVAL,
                "max_error_count": self.SSE_SECURITY_MAX_ERROR_COUNT,
                "send_timeout": self.SSE_SECURITY_SEND_TIMEOUT,
            })
        elif self.SSE_ENVIRONMENT == "highload":
            base_config.update({
                "heartbeat_interval": self.SSE_HIGHLOAD_HEARTBEAT_INTERVAL,
                "max_queue_size": self.SSE_HIGHLOAD_MAX_QUEUE_SIZE,
                "cleanup_interval": self.SSE_HIGHLOAD_CLEANUP_INTERVAL,
                "send_timeout": self.SSE_HIGHLOAD_SEND_TIMEOUT,
            })
        elif self.SSE_ENVIRONMENT == "development":
            base_config.update({
                "heartbeat_interval": self.SSE_DEV_HEARTBEAT_INTERVAL,
                "stale_threshold": self.SSE_DEV_STALE_THRESHOLD,
                "suspicious_threshold": self.SSE_DEV_SUSPICIOUS_THRESHOLD,
                "dead_threshold": self.SSE_DEV_DEAD_THRESHOLD,
                "cleanup_interval": self.SSE_DEV_CLEANUP_INTERVAL,
            })
        
        return base_config
    
    class Config:
        env_file = ".env"
        case_sensitive = True

settings = Settings()

# 构建数据库URL - 使用pymysql作为MySQL驱动
settings.SQLALCHEMY_DATABASE_URI = (
    f"mysql+pymysql://{settings.MYSQL_USER}:{settings.MYSQL_PASSWORD}"
    f"@{settings.MYSQL_SERVER}:{settings.MYSQL_PORT}/{settings.MYSQL_DB}"
)

# 确保必要的目录存在
os.makedirs(settings.UPLOAD_DIR, exist_ok=True) <|MERGE_RESOLUTION|>--- conflicted
+++ resolved
@@ -22,16 +22,10 @@
     LOG_LEVEL: str = Field(default="DEBUG", description="日志级别")
     
     # Triton服务器配置
-<<<<<<< HEAD
-    TRITON_URL: str = os.getenv("TRITON_URL", "172.18.1.1:8201")
-    TRITON_MODEL_REPOSITORY: str = os.getenv("TRITON_MODEL_REPOSITORY", "/models")
-    TRITON_TIMEOUT: int = int(os.getenv("TRITON_TIMEOUT", "30"))
-=======
-    TRITON_URL: str = Field(default="192.168.1.118:8001", description="Triton服务器地址")
+    TRITON_URL: str = Field(default="172.18.1.1:8201", description="Triton服务器地址")
     TRITON_MODEL_REPOSITORY: str = Field(default="/models", description="Triton模型仓库路径")
     TRITON_TIMEOUT: int = Field(default=30, description="Triton连接超时时间（秒）")
->>>>>>> 54f1b4e9
-    
+
     # 项目路径配置
     BASE_DIR: Path = Path(__file__).resolve().parent.parent.parent
     CONFIG_DIR: Path = BASE_DIR / "config"
@@ -56,29 +50,6 @@
     SQLALCHEMY_DATABASE_URI: Optional[str] = None
     
     # MinIO配置
-<<<<<<< HEAD
-    MINIO_ENDPOINT: str = "192.168.1.107"
-    MINIO_PORT: int = 9000
-    MINIO_ACCESS_KEY: str = "minioadmin"
-    MINIO_SECRET_KEY: str = "minioadmin"
-    MINIO_SECURE: bool = False
-    MINIO_BUCKET: str = "visionai"
-    MINIO_SKILL_IMAGE_PREFIX: str = "skill-images/"
-    MINIO_ALERT_IMAGE_PREFIX: str = "alert-images/"
-    MINIO_ALERT_VIDEO_PREFIX: str = "alert-videos/"
-    
-    # RabbitMQ配置
-    RABBITMQ_HOST: str = os.getenv("RABBITMQ_HOST", "192.168.1.107")
-    RABBITMQ_PORT: int = int(os.getenv("RABBITMQ_PORT", "5672"))
-    RABBITMQ_USER: str = os.getenv("RABBITMQ_USER", "guest")
-    RABBITMQ_PASSWORD: str = os.getenv("RABBITMQ_PASSWORD", "guest")
-    RABBITMQ_ALERT_EXCHANGE: str = "alert_exchange"
-    RABBITMQ_ALERT_QUEUE: str = "alert_queue"
-    RABBITMQ_ALERT_ROUTING_KEY: str = "alert"
-    
-    # # Redis配置
-    # REDIS_HOST: str = os.getenv("REDIS_HOST", "192.168.1.107")
-=======
     MINIO_ENDPOINT: str = Field(default="192.168.1.107", description="MinIO服务器地址")
     MINIO_PORT: int = Field(default=9000, description="MinIO端口")
     MINIO_ACCESS_KEY: str = Field(default="minioadmin", description="MinIO访问密钥")
@@ -86,8 +57,9 @@
     MINIO_SECURE: bool = Field(default=False, description="MinIO是否使用HTTPS")
     MINIO_BUCKET: str = Field(default="visionai", description="MinIO存储桶名称")
     MINIO_SKILL_IMAGE_PREFIX: str = Field(default="skill-images/", description="技能图片前缀")
-    MINIO_ALERT_IMAGE_PREFIX: str = Field(default="alerts/", description="报警图片前缀")
-    
+    MINIO_ALERT_IMAGE_PREFIX: str = Field(default="alert-images/", description="报警图片前缀")
+    MINIO_ALERT_VIDEO_PREFIX: str = Field(default="alert-videos/", description="报警视频前缀")
+
     # RabbitMQ配置
     RABBITMQ_HOST: str = Field(default="127.0.0.1", description="RabbitMQ服务器地址")
     RABBITMQ_PORT: int = Field(default=5672, description="RabbitMQ端口")
@@ -96,7 +68,7 @@
     RABBITMQ_ALERT_EXCHANGE: str = Field(default="alert_exchange", description="报警交换机名称")
     RABBITMQ_ALERT_QUEUE: str = Field(default="alert_queue", description="报警队列名称")
     RABBITMQ_ALERT_ROUTING_KEY: str = Field(default="alert", description="报警路由键")
-    
+
     # 死信队列配置
     RABBITMQ_DEAD_LETTER_TTL: int = Field(default=604800000, description="死信队列TTL（毫秒）- 7天")
     RABBITMQ_DEAD_LETTER_MAX_LENGTH: int = Field(default=10000, description="死信队列最大长度")
@@ -108,16 +80,15 @@
     ALERT_MAX_RETRY_HOURS: int = Field(default=24, description="最大重试小时数")
     ALERT_NEW_CLIENT_BACKFILL_HOURS: int = Field(default=1, description="新客户端回填小时数")
     ALERT_MAX_COMPENSATION_COUNT: int = Field(default=20, description="单次最大补偿数量")
-    
+
     # 死信队列重新处理配置
     DEAD_LETTER_MAX_RETRY_COUNT: int = Field(default=5, description="死信最大重试次数")
     DEAD_LETTER_MAX_DEATH_COUNT: int = Field(default=3, description="最大死信次数")
     DEAD_LETTER_HIGH_PRIORITY_LEVEL: int = Field(default=3, description="高优先级报警级别")
     DEAD_LETTER_REPROCESS_TIME_LIMIT: int = Field(default=86400, description="重新处理时间限制（秒）")
-    
+
     # Redis配置
     # REDIS_HOST: str = os.getenv("REDIS_HOST", "127.0.0.1")
->>>>>>> 54f1b4e9
     # REDIS_PORT: int = int(os.getenv("REDIS_PORT", "6379"))
     # REDIS_DB: int = int(os.getenv("REDIS_DB", "0"))
     # REDIS_PASSWORD: Optional[str] = os.getenv("REDIS_PASSWORD", "ruoyi123")
@@ -127,57 +98,57 @@
     MESSAGE_RECOVERY_BATCH_SIZE: int = Field(default=100, description="消息恢复批处理大小")
     MESSAGE_RECOVERY_MAX_RETRY: int = Field(default=3, description="消息恢复最大重试次数")
     MESSAGE_RECOVERY_TIMEOUT_SECONDS: int = Field(default=30, description="消息恢复超时时间（秒）")
-    
+
     # 消息一致性检查配置
     CONSISTENCY_CHECK_INTERVAL_MINUTES: int = Field(default=60, description="消息一致性检查间隔（分钟）")
     CONSISTENCY_CHECK_WINDOW_HOURS: int = Field(default=1, description="消息一致性检查时间窗口（小时）")
-    
+
     # 数据库恢复配置
     DB_RECOVERY_ENABLED: bool = Field(default=True, description="是否启用数据库恢复")
     DB_RECOVERY_MAX_MESSAGES: int = Field(default=1000, description="单次数据库恢复最大消息数")
-    
+
     # 死信队列恢复配置
     DEADLETTER_RECOVERY_ENABLED: bool = Field(default=True, description="是否启用死信队列恢复")
     DEADLETTER_RECOVERY_MAX_RETRY_COUNT: int = Field(default=10, description="死信消息最大重试次数")
     DEADLETTER_RECOVERY_MAX_DEATH_COUNT: int = Field(default=5, description="死信消息最大死亡次数")
-    
+
     # 性能优化配置
     RECOVERY_MAX_CONCURRENT_CONNECTIONS: int = Field(default=10, description="恢复操作的并发连接数")
     RECOVERY_SEND_TIMEOUT_SECONDS: int = Field(default=5, description="恢复消息发送超时（秒）")
     RECOVERY_BATCH_SLEEP_MS: int = Field(default=100, description="恢复过程中的休眠间隔（毫秒）")
-    
+
     # 日志配置
     RECOVERY_LOG_LEVEL: str = Field(default="INFO", description="恢复操作日志级别")
     RECOVERY_DETAILED_LOGGING: bool = Field(default=False, description="是否启用恢复操作的详细日志")
-    
+
     # 监控和告警配置
     RECOVERY_SUCCESS_RATE_THRESHOLD: int = Field(default=90, description="恢复成功率告警阈值（百分比）")
     DEADLETTER_QUEUE_SIZE_THRESHOLD: int = Field(default=100, description="死信队列长度告警阈值")
     DB_CONNECTION_CHECK_INTERVAL_MINUTES: int = Field(default=5, description="数据库连接检查间隔（分钟）")
-    
+
     # 高级配置
     RECOVERY_ENABLE_DEDUPLICATION: bool = Field(default=True, description="是否启用消息去重")
     RECOVERY_MIN_ALERT_LEVEL: int = Field(default=1, description="消息重要性过滤级别")
     RECOVERY_MESSAGE_TTL_HOURS: int = Field(default=72, description="恢复消息的有效期（小时）")
     RECOVERY_ENABLE_STATISTICS: bool = Field(default=True, description="是否启用恢复统计信息收集")
-    
+
     # 测试和开发配置
     RECOVERY_TEST_MODE: bool = Field(default=False, description="是否启用测试模式")
     RECOVERY_SIMULATE_DELAY_MS: int = Field(default=0, description="模拟恢复延迟（毫秒）")
     RECOVERY_MAX_TEST_MESSAGES: int = Field(default=50, description="最大测试消息数量")
-    
+
     # 安全配置
     RECOVERY_API_KEY: Optional[str] = Field(default=None, description="恢复操作API密钥")
     RECOVERY_ALLOWED_IPS: Optional[str] = Field(default=None, description="允许恢复操作的IP地址列表（逗号分隔）")
     RECOVERY_RATE_LIMIT_PER_HOUR: int = Field(default=10, description="恢复操作频率限制（次/小时）")
-    
+
     # 启动恢复配置
     STARTUP_RECOVERY_ENABLED: bool = Field(default=True, description="是否启用启动自动恢复")
     STARTUP_RECOVERY_DELAY_SECONDS: int = Field(default=5, description="启动恢复延迟时间（秒）")
     STARTUP_RECOVERY_DEPENDENCY_WAIT_SECONDS: int = Field(default=60, description="等待依赖服务超时时间（秒）")
     STARTUP_RECOVERY_TIME_HOURS: int = Field(default=8, description="启动恢复时间窗口（小时）")
     STARTUP_RECOVERY_MIN_DOWNTIME_HOURS: int = Field(default=1, description="触发启动恢复的最小停机时间（小时）")
-    
+
     # SSE连接管理配置
     SSE_HEARTBEAT_INTERVAL: int = Field(default=30, description="心跳间隔（秒）")
     SSE_STALE_THRESHOLD: int = Field(default=300, description="不活跃连接阈值（秒）- 5分钟")
@@ -187,10 +158,10 @@
     SSE_CLEANUP_INTERVAL: int = Field(default=60, description="连接清理检查间隔（秒）")
     SSE_MAX_ERROR_COUNT: int = Field(default=5, description="最大错误次数")
     SSE_SEND_TIMEOUT: float = Field(default=2.0, description="消息发送超时时间（秒）")
-    
+
     # SSE环境特定配置
     SSE_ENVIRONMENT: str = Field(default="production", description="SSE运行环境: production/development/security/highload")
-    
+
     # 安防监控系统配置（environment=security时生效）
     SSE_SECURITY_HEARTBEAT_INTERVAL: int = Field(default=15, description="安防系统心跳间隔")
     SSE_SECURITY_STALE_THRESHOLD: int = Field(default=180, description="安防系统不活跃阈值")
@@ -199,20 +170,20 @@
     SSE_SECURITY_CLEANUP_INTERVAL: int = Field(default=30, description="安防系统清理间隔")
     SSE_SECURITY_MAX_ERROR_COUNT: int = Field(default=3, description="安防系统最大错误次数")
     SSE_SECURITY_SEND_TIMEOUT: float = Field(default=1.0, description="安防系统发送超时")
-    
+
     # 高负载环境配置（environment=highload时生效）
     SSE_HIGHLOAD_HEARTBEAT_INTERVAL: int = Field(default=60, description="高负载环境心跳间隔")
     SSE_HIGHLOAD_MAX_QUEUE_SIZE: int = Field(default=500, description="高负载环境队列大小")
     SSE_HIGHLOAD_CLEANUP_INTERVAL: int = Field(default=120, description="高负载环境清理间隔")
     SSE_HIGHLOAD_SEND_TIMEOUT: float = Field(default=3.0, description="高负载环境发送超时")
-    
+
     # 开发测试环境配置（environment=development时生效）
     SSE_DEV_HEARTBEAT_INTERVAL: int = Field(default=5, description="开发环境心跳间隔")
     SSE_DEV_STALE_THRESHOLD: int = Field(default=10, description="开发环境不活跃阈值")
     SSE_DEV_SUSPICIOUS_THRESHOLD: int = Field(default=20, description="开发环境可疑连接阈值")
     SSE_DEV_DEAD_THRESHOLD: int = Field(default=30, description="开发环境死连接阈值")
     SSE_DEV_CLEANUP_INTERVAL: int = Field(default=10, description="开发环境清理间隔")
-    
+
     # SSE高级配置
     SSE_ENABLE_CONNECTION_POOLING: bool = Field(default=False, description="是否启用连接池")
     SSE_CONNECTION_POOL_SIZE: int = Field(default=50, description="连接池大小")
@@ -220,26 +191,26 @@
     SSE_BATCH_SEND_SIZE: int = Field(default=10, description="批量发送大小")
     SSE_ENABLE_METRICS: bool = Field(default=True, description="是否启用连接指标收集")
     SSE_METRICS_INTERVAL: int = Field(default=300, description="指标收集间隔（秒）")
-    
+
     # SSE性能调优配置
     SSE_ENABLE_BACKOFF: bool = Field(default=True, description="是否启用指数退避重连")
     SSE_MAX_BACKOFF_TIME: int = Field(default=300, description="最大退避时间（秒）")
     SSE_BACKOFF_MULTIPLIER: float = Field(default=1.5, description="退避时间倍数")
     SSE_MIN_BACKOFF_TIME: int = Field(default=1, description="最小退避时间（秒）")
-    
+
     # SSE监控和告警配置
     SSE_ENABLE_HEALTH_CHECK: bool = Field(default=True, description="是否启用健康检查")
     SSE_HEALTH_CHECK_INTERVAL: int = Field(default=60, description="健康检查间隔（秒）")
     SSE_UNHEALTHY_THRESHOLD: float = Field(default=0.3, description="不健康连接比例阈值")
     SSE_DEAD_CONNECTION_ALERT_THRESHOLD: int = Field(default=5, description="死连接告警阈值")
-    
+
     # SSE安全配置
     SSE_ENABLE_RATE_LIMITING: bool = Field(default=True, description="是否启用连接频率限制")
     SSE_MAX_CONNECTIONS_PER_IP: int = Field(default=10, description="每个IP最大连接数")
     SSE_CONNECTION_RATE_LIMIT: int = Field(default=60, description="连接频率限制（次/分钟）")
     SSE_ENABLE_IP_WHITELIST: bool = Field(default=False, description="是否启用IP白名单")
     SSE_IP_WHITELIST: str = Field(default="", description="IP白名单（逗号分隔）")
-    
+
     def get_sse_config(self) -> dict:
         """根据环境获取SSE配置"""
         base_config = {
@@ -252,7 +223,7 @@
             "max_error_count": self.SSE_MAX_ERROR_COUNT,
             "send_timeout": self.SSE_SEND_TIMEOUT,
         }
-        
+
         # 根据环境覆盖配置
         if self.SSE_ENVIRONMENT == "security":
             base_config.update({
@@ -279,9 +250,9 @@
                 "dead_threshold": self.SSE_DEV_DEAD_THRESHOLD,
                 "cleanup_interval": self.SSE_DEV_CLEANUP_INTERVAL,
             })
-        
+
         return base_config
-    
+
     class Config:
         env_file = ".env"
         case_sensitive = True
