--- conflicted
+++ resolved
@@ -271,10 +271,10 @@
     """
     try:
         logger.info("收到获取SSE状态请求")
-        
+
         # 获取连接管理器状态
         from app.services.sse_connection_manager import sse_manager
-        
+
         status_info = {
             "success": True,
             "sse_enabled": True,
@@ -291,7 +291,7 @@
                 "batch_size": getattr(sse_manager, 'batch_size', 10)
             }
         }
-        
+
         return status_info
     except Exception as e:
         logger.error(f"获取SSE状态失败: {str(e)}")
@@ -307,19 +307,19 @@
     """
     try:
         logger.info(f"收到获取报警统计请求，统计天数: {days}")
-        
+
         # 计算时间范围
         from datetime import datetime, timedelta
         end_date = datetime.now()
         start_date = end_date - timedelta(days=days)
-        
+
         # 获取统计数据
         stats = await alert_service.get_alert_statistics(
             db=db,
             start_date=start_date,
             end_date=end_date
         )
-        
+
         return {
             "success": True,
             "time_range": {
@@ -341,7 +341,7 @@
     try:
         logger.info("收到获取连接客户端信息请求")
         clients_info = []
-        
+
         # connected_clients 是一个set，包含客户端队列对象
         for client_queue in connected_clients:
             client_info = {
@@ -353,7 +353,7 @@
                 "is_connected": True  # 如果在set中说明连接是活跃的
             }
             clients_info.append(client_info)
-        
+
         return {
             "success": True,
             "total_clients": len(connected_clients),
@@ -524,16 +524,12 @@
         
         logger.info("正在调用AI任务执行器生成测试报警...")
         
-<<<<<<< HEAD
         # 调用AI任务执行器的_generate_alert_with_merge方法
         result = task_executor._generate_alert_with_merge(
-=======
-        # 调用AI任务执行器的_generate_alert方法
-        result = task_executor._generate_alert_async(
->>>>>>> f9f821ca
             task=mock_task,
             alert_data=mock_alert_data,
             frame=mock_frame,
+            db=db,
             level=1
         )
         
