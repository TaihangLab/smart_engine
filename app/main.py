#!/usr/bin/env python
# -*- coding: utf-8 -*-

import logging
import time
import sys
import os
import uvicorn
from fastapi import FastAPI, Request, Response
from fastapi.middleware.cors import CORSMiddleware
from fastapi.staticfiles import StaticFiles
from contextlib import asynccontextmanager
import asyncio

# 添加项目根目录到Python路径
sys.path.insert(0, os.path.abspath(os.path.dirname(os.path.dirname(__file__))))

from app.services.model_service import sync_models_from_triton
from app.core.config import settings
from app.db.session import get_db, engine, SessionLocal
from app.db.base import Base
from app.api import api_router
from app.services.triton_client import triton_client
from app.skills.skill_manager import skill_manager
from app.services.ai_task_executor import task_executor

# 导入报警服务相关内容
import app.services.rabbitmq_client
import app.services.alert_service
from app.services.sse_connection_manager import sse_manager

# 导入中间件和系统级路由
from app.core.middleware import RequestLoggingMiddleware

# 🔥 优化后架构不再需要sse_publisher后台任务
# from app.services.alert_service import sse_publisher

# 配置日志
log_level = getattr(logging, settings.LOG_LEVEL.upper(), logging.INFO)
logging.basicConfig(
    level=log_level,
    format='%(asctime)s - %(name)s - %(levelname)s - %(message)s',
    handlers=[
        logging.StreamHandler(sys.stdout),
        logging.FileHandler(os.path.join(settings.BASE_DIR, 'app.log'))
    ]
)

# 设置特定模块的日志级别
logging.getLogger('app.services.rabbitmq_client').setLevel(log_level)
logging.getLogger('app.services.alert_service').setLevel(log_level)
logging.getLogger('app.api.endpoints.alerts').setLevel(log_level)
logging.getLogger('app.skills.skill_base').setLevel(log_level)
logging.getLogger('app.plugins.skills').setLevel(log_level)
logging.getLogger('app.services.adaptive_frame_reader').setLevel(log_level)

logger = logging.getLogger(__name__)

<<<<<<< HEAD
# 创建FastAPI应用
@asynccontextmanager
async def lifespan(app: FastAPI):
    """应用生命周期管理"""
    logger.info("🚀 Smart Engine 应用启动中...")
    
    # 启动时执行初始化工作
    logger.info("开始数据库初始化...")
    
    # 创建数据库表
    logger.info("创建数据库表...")
    Base.metadata.create_all(bind=engine)
    logger.info("数据库表创建成功")
    
    # 同步Triton模型到数据库（如果Triton可用）
    logger.info("正在同步Triton模型到数据库...")
    try:
        result = sync_models_from_triton()
        logger.info(f"模型同步结果: {result['message']}")
    except Exception as e:
        logger.warning(f"模型同步失败（Triton可能未启动）: {str(e)}")
        logger.info("Triton客户端已配置自动重连，首次调用时会自动连接")
    
    # 初始化数据库连接并设置SkillManager
    db = SessionLocal()
    try:
        # 初始化技能管理器，这会自动加载技能并同步到数据库
        skill_manager.initialize_with_db(db)
        available_skills = skill_manager.get_available_skill_classes()
        logger.info(f"SkillManager初始化完成，已加载 {len(available_skills)} 个技能类")
    except Exception as e:
        logger.error(f"初始化SkillManager失败: {str(e)}", exc_info=True)
    finally:
        db.close()
    
    # 初始化RabbitMQ和报警服务（这些服务在导入时已自动初始化）
    logger.info("RabbitMQ和报警服务已初始化")
    
    # 初始化AI任务执行器并为所有任务创建调度计划
    logger.info("初始化AI任务执行器...")
    try:
        task_executor.schedule_all_tasks()
        logger.info("已为所有AI任务创建调度计划")
    except Exception as e:
        logger.error(f"初始化AI任务执行器失败: {str(e)}", exc_info=True)
    
    # 🚀 架构优化：移除sse_publisher后台任务
    # 原因：优化后架构采用直接异步广播机制，不再需要中间队列处理任务
    # logger.info("启动SSE发布者任务...")
    # asyncio.create_task(sse_publisher())
    # logger.info("SSE发布者任务已启动")
    logger.info("✅ 优化后的报警服务已采用直接广播架构，无需启动额外的后台任务")
    
    # 🔄 启动报警补偿服务
    logger.info("启动报警补偿服务...")
    try:
        from app.services.alert_compensation_service import start_compensation_service
        asyncio.create_task(start_compensation_service())
        logger.info("✅ 报警补偿服务已启动")
    except Exception as e:
        logger.error(f"❌ 启动报警补偿服务失败: {str(e)}")
    
    # 🔗 启动SSE连接管理器
    logger.info("启动SSE连接管理器...")
    try:
        await sse_manager.start()
        logger.info("✅ SSE连接管理器已启动")
    except Exception as e:
        logger.error(f"❌ 启动SSE连接管理器失败: {str(e)}")
    
    # 🔧 初始化Redis连接
    logger.info("初始化Redis连接...")
    try:
        from app.services.redis_client import init_redis
        if init_redis():
            logger.info("✅ Redis连接初始化成功")
        else:
            logger.warning("⚠️ Redis连接初始化失败，复判队列服务将不可用")
    except Exception as e:
        logger.error(f"❌ 初始化Redis连接失败: {str(e)}")
    
    # 🔄 启动预警复判队列服务
    logger.info("启动预警复判队列服务...")
    try:
        from app.services.alert_review_queue_service import start_alert_review_queue_service
        if settings.ALERT_REVIEW_QUEUE_ENABLED:
            start_alert_review_queue_service()
            logger.info("✅ 预警复判队列服务已启动")
        else:
            logger.info("⚪ 预警复判队列服务已禁用")
    except Exception as e:
        logger.error(f"❌ 启动预警复判队列服务失败: {str(e)}")
    
    # 注意：多模态复判功能已集成到LLM任务执行器中，无需单独启动服务
    
    # 🚀 启动LLM任务执行器
    logger.info("启动LLM任务执行器...")
    try:
        from app.services.llm_task_executor import llm_task_executor
        llm_task_executor.start()
        logger.info("✅ LLM任务执行器已启动")
    except Exception as e:
        logger.error(f"❌ 启动LLM任务执行器失败: {str(e)}")
    
    # ✅ 系统架构已完全简化，无需恢复机制
    
    logger.info("✅ Smart Engine 应用启动完成")
    
    yield
    
    # 关闭时执行清理工作
    logger.info("🛑 Smart Engine 应用关闭中...")
    
    try:
        # 关闭补偿服务
        from app.services.alert_compensation_service import stop_compensation_service
        stop_compensation_service()
        logger.info("✅ 报警补偿服务已关闭")
        
        # 关闭SSE连接管理器
        try:
            await sse_manager.stop()
            logger.info("✅ SSE连接管理器已关闭")
        except Exception as e:
            logger.error(f"❌ 关闭SSE连接管理器失败: {str(e)}")
        
        # 关闭预警复判队列服务
        try:
            from app.services.alert_review_queue_service import stop_alert_review_queue_service
            stop_alert_review_queue_service()
            logger.info("✅ 预警复判队列服务已关闭")
        except Exception as e:
            logger.error(f"❌ 关闭预警复判队列服务失败: {str(e)}")
        
        # 关闭Redis连接
        try:
            from app.services.redis_client import close_redis
            close_redis()
            logger.info("✅ Redis连接已关闭")
        except Exception as e:
            logger.error(f"❌ 关闭Redis连接失败: {str(e)}")
        
        # 关闭LLM任务执行器
        try:
            from app.services.llm_task_executor import llm_task_executor
            llm_task_executor.stop()
            logger.info("✅ LLM任务执行器已关闭")
        except Exception as e:
            logger.error(f"❌ 关闭LLM任务执行器失败: {str(e)}")
        
        # 系统正常关闭
        logger.info("📝 系统正常关闭")
        
        logger.info("✅ Smart Engine 应用关闭完成")
        
    except Exception as e:
        logger.error(f"❌ 应用关闭过程中发生错误: {str(e)}", exc_info=True)
    
    skill_manager.cleanup_all()
    
    # 关闭RabbitMQ连接
    from app.services.rabbitmq_client import rabbitmq_client
    rabbitmq_client.close()
    
    # 关闭任务执行器的调度器
    try:
        task_executor.scheduler.shutdown()
        logger.info("AI任务执行器调度器已关闭")
    except Exception as e:
        logger.error(f"关闭AI任务执行器调度器失败: {str(e)}")
=======
# 🚀 导入零配置企业级启动服务
from app.services.system_startup import lifespan as startup_lifespan
>>>>>>> f9f821ca

# 创建FastAPI应用 - 集成零配置补偿架构
app = FastAPI(
    title=settings.PROJECT_NAME,
    description=settings.PROJECT_DESCRIPTION,
    version=settings.PROJECT_VERSION,
    lifespan=startup_lifespan  # 使用零配置启动服务
)



# 配置中间件
app.add_middleware(RequestLoggingMiddleware)
app.add_middleware(
    CORSMiddleware,
    allow_origins=["*"],  # 允许所有来源，生产环境应该限制
    allow_credentials=True,
    allow_methods=["*"],
    allow_headers=["*"],
)


# 注册API路由
app.include_router(api_router, prefix=settings.API_V1_STR)



# 配置静态文件
try:
    app.mount("/static", StaticFiles(directory="static"), name="static")
except Exception as e:
    logger.warning(f"未能挂载静态文件目录: {str(e)}")

# ✅ 系统采用简化架构，无需重启恢复机制

def serve():
    """启动REST API服务"""
    try:
        logger.info(f"启动REST API服务，端口 {settings.REST_PORT}...")
        uvicorn.run(
            "app.main:app",
            host="0.0.0.0",
            port=settings.REST_PORT,
            reload=False,
            log_level=settings.LOG_LEVEL.lower()
        )
    except Exception as e:
        logger.error(f"REST API服务器错误: {str(e)}", exc_info=True)
        raise

if __name__ == "__main__":
    serve() <|MERGE_RESOLUTION|>--- conflicted
+++ resolved
@@ -56,181 +56,8 @@
 
 logger = logging.getLogger(__name__)
 
-<<<<<<< HEAD
-# 创建FastAPI应用
-@asynccontextmanager
-async def lifespan(app: FastAPI):
-    """应用生命周期管理"""
-    logger.info("🚀 Smart Engine 应用启动中...")
-    
-    # 启动时执行初始化工作
-    logger.info("开始数据库初始化...")
-    
-    # 创建数据库表
-    logger.info("创建数据库表...")
-    Base.metadata.create_all(bind=engine)
-    logger.info("数据库表创建成功")
-    
-    # 同步Triton模型到数据库（如果Triton可用）
-    logger.info("正在同步Triton模型到数据库...")
-    try:
-        result = sync_models_from_triton()
-        logger.info(f"模型同步结果: {result['message']}")
-    except Exception as e:
-        logger.warning(f"模型同步失败（Triton可能未启动）: {str(e)}")
-        logger.info("Triton客户端已配置自动重连，首次调用时会自动连接")
-    
-    # 初始化数据库连接并设置SkillManager
-    db = SessionLocal()
-    try:
-        # 初始化技能管理器，这会自动加载技能并同步到数据库
-        skill_manager.initialize_with_db(db)
-        available_skills = skill_manager.get_available_skill_classes()
-        logger.info(f"SkillManager初始化完成，已加载 {len(available_skills)} 个技能类")
-    except Exception as e:
-        logger.error(f"初始化SkillManager失败: {str(e)}", exc_info=True)
-    finally:
-        db.close()
-    
-    # 初始化RabbitMQ和报警服务（这些服务在导入时已自动初始化）
-    logger.info("RabbitMQ和报警服务已初始化")
-    
-    # 初始化AI任务执行器并为所有任务创建调度计划
-    logger.info("初始化AI任务执行器...")
-    try:
-        task_executor.schedule_all_tasks()
-        logger.info("已为所有AI任务创建调度计划")
-    except Exception as e:
-        logger.error(f"初始化AI任务执行器失败: {str(e)}", exc_info=True)
-    
-    # 🚀 架构优化：移除sse_publisher后台任务
-    # 原因：优化后架构采用直接异步广播机制，不再需要中间队列处理任务
-    # logger.info("启动SSE发布者任务...")
-    # asyncio.create_task(sse_publisher())
-    # logger.info("SSE发布者任务已启动")
-    logger.info("✅ 优化后的报警服务已采用直接广播架构，无需启动额外的后台任务")
-    
-    # 🔄 启动报警补偿服务
-    logger.info("启动报警补偿服务...")
-    try:
-        from app.services.alert_compensation_service import start_compensation_service
-        asyncio.create_task(start_compensation_service())
-        logger.info("✅ 报警补偿服务已启动")
-    except Exception as e:
-        logger.error(f"❌ 启动报警补偿服务失败: {str(e)}")
-    
-    # 🔗 启动SSE连接管理器
-    logger.info("启动SSE连接管理器...")
-    try:
-        await sse_manager.start()
-        logger.info("✅ SSE连接管理器已启动")
-    except Exception as e:
-        logger.error(f"❌ 启动SSE连接管理器失败: {str(e)}")
-    
-    # 🔧 初始化Redis连接
-    logger.info("初始化Redis连接...")
-    try:
-        from app.services.redis_client import init_redis
-        if init_redis():
-            logger.info("✅ Redis连接初始化成功")
-        else:
-            logger.warning("⚠️ Redis连接初始化失败，复判队列服务将不可用")
-    except Exception as e:
-        logger.error(f"❌ 初始化Redis连接失败: {str(e)}")
-    
-    # 🔄 启动预警复判队列服务
-    logger.info("启动预警复判队列服务...")
-    try:
-        from app.services.alert_review_queue_service import start_alert_review_queue_service
-        if settings.ALERT_REVIEW_QUEUE_ENABLED:
-            start_alert_review_queue_service()
-            logger.info("✅ 预警复判队列服务已启动")
-        else:
-            logger.info("⚪ 预警复判队列服务已禁用")
-    except Exception as e:
-        logger.error(f"❌ 启动预警复判队列服务失败: {str(e)}")
-    
-    # 注意：多模态复判功能已集成到LLM任务执行器中，无需单独启动服务
-    
-    # 🚀 启动LLM任务执行器
-    logger.info("启动LLM任务执行器...")
-    try:
-        from app.services.llm_task_executor import llm_task_executor
-        llm_task_executor.start()
-        logger.info("✅ LLM任务执行器已启动")
-    except Exception as e:
-        logger.error(f"❌ 启动LLM任务执行器失败: {str(e)}")
-    
-    # ✅ 系统架构已完全简化，无需恢复机制
-    
-    logger.info("✅ Smart Engine 应用启动完成")
-    
-    yield
-    
-    # 关闭时执行清理工作
-    logger.info("🛑 Smart Engine 应用关闭中...")
-    
-    try:
-        # 关闭补偿服务
-        from app.services.alert_compensation_service import stop_compensation_service
-        stop_compensation_service()
-        logger.info("✅ 报警补偿服务已关闭")
-        
-        # 关闭SSE连接管理器
-        try:
-            await sse_manager.stop()
-            logger.info("✅ SSE连接管理器已关闭")
-        except Exception as e:
-            logger.error(f"❌ 关闭SSE连接管理器失败: {str(e)}")
-        
-        # 关闭预警复判队列服务
-        try:
-            from app.services.alert_review_queue_service import stop_alert_review_queue_service
-            stop_alert_review_queue_service()
-            logger.info("✅ 预警复判队列服务已关闭")
-        except Exception as e:
-            logger.error(f"❌ 关闭预警复判队列服务失败: {str(e)}")
-        
-        # 关闭Redis连接
-        try:
-            from app.services.redis_client import close_redis
-            close_redis()
-            logger.info("✅ Redis连接已关闭")
-        except Exception as e:
-            logger.error(f"❌ 关闭Redis连接失败: {str(e)}")
-        
-        # 关闭LLM任务执行器
-        try:
-            from app.services.llm_task_executor import llm_task_executor
-            llm_task_executor.stop()
-            logger.info("✅ LLM任务执行器已关闭")
-        except Exception as e:
-            logger.error(f"❌ 关闭LLM任务执行器失败: {str(e)}")
-        
-        # 系统正常关闭
-        logger.info("📝 系统正常关闭")
-        
-        logger.info("✅ Smart Engine 应用关闭完成")
-        
-    except Exception as e:
-        logger.error(f"❌ 应用关闭过程中发生错误: {str(e)}", exc_info=True)
-    
-    skill_manager.cleanup_all()
-    
-    # 关闭RabbitMQ连接
-    from app.services.rabbitmq_client import rabbitmq_client
-    rabbitmq_client.close()
-    
-    # 关闭任务执行器的调度器
-    try:
-        task_executor.scheduler.shutdown()
-        logger.info("AI任务执行器调度器已关闭")
-    except Exception as e:
-        logger.error(f"关闭AI任务执行器调度器失败: {str(e)}")
-=======
 # 🚀 导入零配置企业级启动服务
 from app.services.system_startup import lifespan as startup_lifespan
->>>>>>> f9f821ca
 
 # 创建FastAPI应用 - 集成零配置补偿架构
 app = FastAPI(
